import warnings

import numpy as np
import torch
import torch.nn as nn
from torch.nn import functional as F

# def laplace():
#     return np.array([[0.25, 0.5, 0.25], [0.5, -3.0, 0.5], [0.25, 0.5, 0.25]]).astype(np.float32)[None, None, ...]


def laplace():
    """
    Returns a 3x3 laplace filter.

    """
    return np.array([[0, -1, 0], [-1, 4, -1], [0, -1, 0]]).astype(np.float32)[None, None, ...]


def laplace5x5():
    """
    Returns a 5x5 LaplacianOfGaussians (LoG) filter.

    """
    return np.array([[0, 0, 1, 0, 0], [0, 1, 2, 1, 0], [1, 2, -16, 2, 1], [0, 1, 2, 1, 0], [0, 0, 1, 0, 0],]).astype(
        np.float32
    )[None, None, ...]


def laplace7x7():
    """
    Returns a 7x7 LaplacianOfGaussians (LoG) filter.

    """
    return np.array(
        [
            [0, 0, 1, 1, 1, 0, 0],
            [0, 1, 3, 3, 3, 1, 0],
            [1, 3, 0, -7, 0, 3, 1],
            [1, 3, -7, -24, -7, 3, 1],
            [1, 3, 0, -7, 0, 3, 1],
            [0, 1, 3, 3, 3, 1, 0],
            [0, 0, 1, 1, 1, 0, 0],
        ]
    ).astype(np.float32)[None, None, ...]


def laplace1d():
    return np.array([-1, 4, -1]).astype(np.float32)[None, None, ...]


def laplace3d():
    l = np.zeros((3, 3, 3))
    l[1, 1, 1] = -6.0
    l[1, 1, 2] = 1.0
    l[1, 1, 0] = 1.0
    l[1, 0, 1] = 1.0
    l[1, 2, 1] = 1.0
    l[0, 1, 1] = 1.0
    l[2, 1, 1] = 1.0
    return l.astype(np.float32)[None, None, ...]


def gaussian2d(size, sigma=5, gamma=1, theta=0, center=(0, 0), normalize=True):
    """
    Returns a 2D Gaussian filter.

    Args:
        size (tuple of int, or int): Image height and width.
        sigma (float): std deviation of the Gaussian along x-axis. Default is 5..
        gamma (float): ratio between std devidation along x-axis and y-axis. Default is 1.
        theta (float): Orientation of the Gaussian (in ratian). Default is 0.
        center (tuple): The position of the filter. Default is center (0, 0).
        normalize (bool): Whether to normalize the entries. This is computed by
            subtracting the minimum value and then dividing by the max. Default is True.

    Returns:
        2D Numpy array: A 2D Gaussian filter.

    """

    sigma_x = sigma
    sigma_y = sigma / gamma

    xmax, ymax = (size, size) if isinstance(size, int) else size
    xmax, ymax = (xmax - 1) / 2, (ymax - 1) / 2
    xmin, ymin = -xmax, -ymax
    (y, x) = np.meshgrid(np.arange(ymin, ymax + 1), np.arange(xmin, xmax + 1))

    # shift the position
    y -= center[0]
    x -= center[1]

    # Rotation
    x_theta = x * np.cos(theta) + y * np.sin(theta)
    y_theta = -x * np.sin(theta) + y * np.cos(theta)

    gaussian = np.exp(-0.5 * (x_theta**2 / sigma_x**2 + y_theta**2 / sigma_y**2))

    if normalize:
        gaussian -= gaussian.min()
        gaussian /= gaussian.max()

    return gaussian.astype(np.float32)


class Laplace(nn.Module):
    """
    Laplace filter for a stack of data. Utilized as the input weight regularizer.
    """

    def __init__(self, padding=None, filter_size=3):
        """
        Laplace filter for a stack of data.

        Args:
            padding (int): Controls the amount of zero-padding for the convolution operation
                            Default is half of the kernel size (recommended)

        Attributes:
            filter (2D Numpy array): 3x3 Laplace filter.
            padding_size (int): Number of zeros added to each side of the input image
                before convolution operation.
        """
        super().__init__()
        if filter_size == 3:
            kernel = laplace()
        elif filter_size == 5:
            kernel = laplace5x5()
        elif filter_size == 7:
            kernel = laplace7x7()

        self.register_buffer("filter", torch.from_numpy(kernel))
        self.padding_size = self.filter.shape[-1] // 2 if padding is None else padding

    def forward(self, x):
        return F.conv2d(x, self.filter, bias=None, padding=self.padding_size)


class LaplaceL2(nn.Module):
    """
    Laplace regularizer for a 2D convolutional layer. Unnormalized, not recommended to use.
        Use LaplaceL2norm instead.

        Args:
            padding (int): Controls the amount of zero-padding for the convolution operation.

        Attributes:
            laplace (Laplace): Laplace convolution object. The output is the result of
                convolving an input image with laplace filter.

    """

    def __init__(self, padding=None, filter_size=3):
        super().__init__()
        self.laplace = Laplace(padding=padding, filter_size=filter_size)
        warnings.warn("LaplaceL2 Regularizer is deprecated. Use LaplaceL2norm instead.")

    def forward(self, x, avg=True):
        agg_fn = torch.mean if avg else torch.sum

        oc, ic, k1, k2 = x.size()
        return agg_fn(self.laplace(x.reshape(oc * ic, 1, k1, k2)).pow(2)) / 2


class LaplaceL2norm(nn.Module):
    """
    Normalized Laplace regularizer for a 2D convolutional layer.
        returns |laplace(filters)| / |filters|
    """

    def __init__(self, padding=None):
        super().__init__()
        self.laplace = Laplace(padding=padding)

    def forward(self, x, avg=False):
        agg_fn = torch.mean if avg else torch.sum

        oc, ic, k1, k2 = x.size()
        return agg_fn(self.laplace(x.reshape(oc * ic, 1, k1, k2)).pow(2)) / agg_fn(x.reshape(oc * ic, 1, k1, k2).pow(2))


class Laplace3d(nn.Module):
    """
    Laplace filter for a stack of data.
    """

    def __init__(self, padding=None):
        super().__init__()
        self.register_buffer("filter", torch.from_numpy(laplace3d()))

    def forward(self, x):
        return F.conv3d(x, self.filter, bias=None)


class LaplaceL23d(nn.Module):
    """
    Laplace regularizer for a 2D convolutional layer.
    """

    def __init__(self):
        super().__init__()
        self.laplace = Laplace3d()

    def forward(self, x):
        oc, ic, k1, k2, k3 = x.size()
        return self.laplace(x.reshape(oc * ic, 1, k1, k2, k3)).pow(2).mean() / 2


class FlatLaplaceL23d(nn.Module):
    """
    Laplace regularizer for a 2D convolutional layer.
    """

    def __init__(self):
        super().__init__()
        self.laplace = Laplace()

    def forward(self, x):
        oc, ic, k1, k2, k3 = x.size()
        assert k1 == 1, "time dimension must be one"
        return self.laplace(x.reshape(oc * ic, 1, k2, k3)).pow(2).mean() / 2


class LaplaceL1(nn.Module):
    """
    Laplace regularizer for a 2D convolutional layer.
    """

    def __init__(self, padding=0):
        super().__init__()
        self.laplace = Laplace(padding=padding)

    def forward(self, x, avg=True):
        agg_fn = torch.mean if avg else torch.sum

        oc, ic, k1, k2 = x.size()
        return agg_fn(self.laplace(x.reshape(oc * ic, 1, k1, k2)).abs())


class GaussianLaplaceL2Adaptive(nn.Module):
    """
    Laplace regularizer, with a Gaussian mask, for a 2D convolutional layer.
        Is flexible across kernel sizes, so that the regularizer can be applied to more
        than one layer, with changing kernel sizes
    """

    def __init__(self, padding=None, sigma=None):
        """
        Args:
            padding (int): Controls the amount of zero-padding for the convolution operation.
            sigma (float): std deviation of the Gaussian along x-axis. Default is calculated
                as the 1/4th of the minimum dimenison (height vs width) of the input.
        """
        super().__init__()
        self.laplace = Laplace(padding=padding)
        self.sigma = sigma

    def forward(self, x, avg=False):
        agg_fn = torch.mean if avg else torch.sum

        oc, ic, k1, k2 = x.size()
        sigma = self.sigma if self.sigma else min(k1, k2) / 4

        out = self.laplace(x.reshape(ic * oc, 1, k1, k2))
        out = out * (1 - torch.from_numpy(gaussian2d(size=(k1, k2), sigma=sigma)).expand(1, 1, k1, k2).to(x.device))

        return agg_fn(out.pow(2)) / agg_fn(x.reshape(oc * ic, 1, k1, k2).pow(2))


class GaussianLaplaceL2(nn.Module):
    """
    Laplace regularizer, with a Gaussian mask, for a single 2D convolutional layer.

    """

    def __init__(self, kernel, padding=None):
        """
        Args:
            kernel: Size of the convolutional kernel of the filter that is getting regularized
            padding (int): Controls the amount of zero-padding for the convolution operation.
        """
        super().__init__()

        self.laplace = Laplace(padding=padding)
        self.kernel = (kernel, kernel) if isinstance(kernel, int) else kernel
        sigma = min(*self.kernel) / 4
        self.gaussian2d = torch.from_numpy(gaussian2d(size=(*self.kernel,), sigma=sigma))

    def forward(self, x, avg=False):
        agg_fn = torch.mean if avg else torch.sum

        oc, ic, k1, k2 = x.size()
        out = self.laplace(x.reshape(oc * ic, 1, k1, k2))
        out = out * (1 - self.gaussian2d.expand(1, 1, k1, k2).to(x.device))

<<<<<<< HEAD
        return agg_fn(out.pow(2)) / agg_fn(x.reshape(oc * ic, 1, k1, k2).pow(2))
=======
        return agg_fn(out.pow(2)) / agg_fn(x.view(oc * ic, 1, k1, k2).pow(2))


class Laplace1d(nn.Module):
    def __init__(self, padding):
        super().__init__()
        filter = laplace1d()
        self.register_buffer("filter", torch.from_numpy(filter))
        self.padding_size = self.filter.shape[-1] // 2 if padding is None else padding

    def forward(self, x):
        return F.conv1d(x, self.filter, bias=None, padding=self.padding_size)


class DepthLaplaceL21d(nn.Module):
    def __init__(self, padding=None):
        super().__init__()
        self.laplace = Laplace1d(padding=padding)

    def forward(self, x, avg=False):
        oc, ic, t = x.size()
        if avg:
            return torch.mean(self.laplace(x.view(oc * ic, 1, t)).pow(2)) / torch.mean(x.view(oc * ic, 1, t).pow(2))
        else:
            return torch.sum(self.laplace(x.view(oc * ic, 1, t)).pow(2)) / torch.sum(x.view(oc * ic, 1, t).pow(2))
>>>>>>> c99491f6
<|MERGE_RESOLUTION|>--- conflicted
+++ resolved
@@ -294,10 +294,7 @@
         out = self.laplace(x.reshape(oc * ic, 1, k1, k2))
         out = out * (1 - self.gaussian2d.expand(1, 1, k1, k2).to(x.device))
 
-<<<<<<< HEAD
         return agg_fn(out.pow(2)) / agg_fn(x.reshape(oc * ic, 1, k1, k2).pow(2))
-=======
-        return agg_fn(out.pow(2)) / agg_fn(x.view(oc * ic, 1, k1, k2).pow(2))
 
 
 class Laplace1d(nn.Module):
@@ -319,7 +316,6 @@
     def forward(self, x, avg=False):
         oc, ic, t = x.size()
         if avg:
-            return torch.mean(self.laplace(x.view(oc * ic, 1, t)).pow(2)) / torch.mean(x.view(oc * ic, 1, t).pow(2))
+            return torch.mean(self.laplace(x.reshape(oc * ic, 1, t)).pow(2)) / torch.mean(x.reshape(oc * ic, 1, t).pow(2))
         else:
-            return torch.sum(self.laplace(x.view(oc * ic, 1, t)).pow(2)) / torch.sum(x.view(oc * ic, 1, t).pow(2))
->>>>>>> c99491f6
+            return torch.sum(self.laplace(x.reshape(oc * ic, 1, t)).pow(2)) / torch.sum(x.reshape(oc * ic, 1, t).pow(2))